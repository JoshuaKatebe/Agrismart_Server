const express = require('express');
const cors = require('cors');
const helmet = require('helmet');
const morgan = require('morgan');
const http = require('http');
const socketIo = require('socket.io');

const app = express();
<<<<<<< HEAD
const PORT = process.env.PORT || 3000;
=======
const PORT = 443;
>>>>>>> 41f22896

// Middleware
app.use(helmet());
app.use(cors());
app.use(morgan('combined'));
app.use(express.json({ limit: '1mb' }));
app.use(express.static('public'));

// In-memory storage
let sensorData = [];
let latestData = null;
let deviceStatus = {};
let controlHistory = [];

// Routes

// Root route - API documentation
app.get('/', (req, res) => {
  res.json({
    name: 'Smart Greenhouse API',
    version: '1.0.0',
    endpoints: {
      'GET /api/status': 'Get API status',
      'GET /api/data/latest': 'Get latest sensor data',
      'GET /api/data/history': 'Get historical sensor data',
      'POST /api/sensor-data': 'Receive sensor data from ESP32',
      'POST /api/control': 'Send control commands',
      'GET /api/devices': 'List connected devices',
      'GET /api/control/history': 'Get control command history'
    }
  });
});

// API Status
app.get('/api/status', (req, res) => {
  res.json({
    status: 'online',
    timestamp: new Date().toISOString(),
    uptime: process.uptime(),
    connectedDevices: Object.keys(deviceStatus).length,
    latestDataAge: latestData ? (Date.now() - new Date(latestData.receivedAt).getTime()) / 1000 : null
  });
});

// Receive sensor data from ESP32
app.post('/api/sensor-data', async (req, res) => {
  try {
    const data = {
      ...req.body,
      receivedAt: new Date().toISOString(),
      ip: req.ip
    };
    
    // Store data
    sensorData.push(data);
    latestData = data;
    
    // Update device status
    if (data.deviceId) {
      deviceStatus[data.deviceId] = {
        lastSeen: new Date().toISOString(),
        ip: req.ip,
        status: 'online'
      };
    }
    
    // Keep only last 1000 entries in memory
    if (sensorData.length > 1000) {
      sensorData = sensorData.slice(-1000);
    }
    
    console.log(`Sensor data received from ${data.deviceId || 'unknown device'}`);
    
    // Emit to WebSocket clients
    io.emit('sensorData', data);
    
    res.json({
      status: 'success',
      message: 'Sensor data received',
      timestamp: new Date().toISOString()
    });
    
  } catch (error) {
    console.error('Error processing sensor data:', error);
    res.status(500).json({
      error: 'Internal server error',
      message: 'Failed to process sensor data'
    });
  }
});

// Get latest sensor data
app.get('/api/data/latest', (req, res) => {
  if (!latestData) {
    return res.status(404).json({
      error: 'No data available',
      message: 'No sensor data has been received yet'
    });
  }
  
  res.json({
    status: 'success',
    data: latestData,
    age: (Date.now() - new Date(latestData.receivedAt).getTime()) / 1000
  });
});

// Get historical sensor data
app.get('/api/data/history', (req, res) => {
  const { limit = 100, from, to, deviceId } = req.query;
  
  let filteredData = [...sensorData];
  
  // Filter by device ID
  if (deviceId) {
    filteredData = filteredData.filter(d => d.deviceId === deviceId);
  }
  
  // Filter by date range
  if (from) {
    const fromDate = new Date(from);
    filteredData = filteredData.filter(d => new Date(d.receivedAt) >= fromDate);
  }
  
  if (to) {
    const toDate = new Date(to);
    filteredData = filteredData.filter(d => new Date(d.receivedAt) <= toDate);
  }
  
  // Limit results
  const limitNum = Math.min(parseInt(limit), 1000);
  filteredData = filteredData.slice(-limitNum);
  
  res.json({
    status: 'success',
    count: filteredData.length,
    data: filteredData
  });
});

// Send control commands
app.post('/api/control', async (req, res) => {
  try {
    const { command, deviceId, description } = req.body;
    
    if (!command) {
      return res.status(400).json({
        error: 'Bad request',
        message: 'Command is required'
      });
    }
    
    // Valid commands
    const validCommands = [
      'WATER:AUTO', 'WATER:MANUAL:ON', 'WATER:MANUAL:OFF',
      'FAN:AUTO', 'FAN:MANUAL:ON', 'FAN:MANUAL:OFF',
      'FERTILIZER:ON', 'FERTILIZER:OFF'
    ];
    
    if (!validCommands.includes(command)) {
      return res.status(400).json({
        error: 'Invalid command',
        message: 'Command not recognized',
        validCommands
      });
    }
    
    // Store control command
    const controlCommand = {
      command,
      deviceId,
      description,
      timestamp: new Date().toISOString(),
      ip: req.ip,
      status: 'sent'
    };
    
    controlHistory.push(controlCommand);
    
    // Keep only last 500 control commands
    if (controlHistory.length > 500) {
      controlHistory = controlHistory.slice(-500);
    }
    
    console.log(`Control command sent: ${command} to ${deviceId || 'all devices'}`);
    
    // Emit control command to WebSocket clients (ESP32 can listen to this)
    io.emit('controlCommand', controlCommand);
    
    res.json({
      status: 'success',
      message: 'Control command queued',
      command: controlCommand
    });
    
  } catch (error) {
    console.error('Error processing control command:', error);
    res.status(500).json({
      error: 'Internal server error',
      message: 'Failed to process control command'
    });
  }
});

// Get connected devices
app.get('/api/devices', (req, res) => {
  const devices = Object.entries(deviceStatus).map(([deviceId, status]) => ({
    deviceId,
    ...status,
    online: (Date.now() - new Date(status.lastSeen).getTime()) < 120000 // 2 minutes
  }));
  
  res.json({
    status: 'success',
    count: devices.length,
    devices
  });
});

// Get control command history
app.get('/api/control/history', (req, res) => {
  const { limit = 50, deviceId } = req.query;
  
  let filteredHistory = [...controlHistory];
  
  if (deviceId) {
    filteredHistory = filteredHistory.filter(cmd => cmd.deviceId === deviceId);
  }
  
  const limitNum = Math.min(parseInt(limit), 500);
  filteredHistory = filteredHistory.slice(-limitNum).reverse();
  
  res.json({
    status: 'success',
    count: filteredHistory.length,
    data: filteredHistory
  });
});

// WebSocket setup
const server = http.createServer(app);
const io = socketIo(server, {
  cors: {
    origin: "*",
    methods: ["GET", "POST"]
  }
});

io.on('connection', (socket) => {
  console.log('WebSocket client connected');
  
  // Send latest data on connection
  if (latestData) {
    socket.emit('sensorData', latestData);
  }
  
  socket.on('disconnect', () => {
    console.log('WebSocket client disconnected');
  });
  
  // Handle control commands from clients
  socket.on('sendCommand', (command) => {
    console.log('Command received via WebSocket:', command);
    io.emit('controlCommand', command);
  });
});

// Health check endpoint
app.get('/health', (req, res) => {
  res.json({ 
    status: 'healthy', 
    timestamp: new Date().toISOString(),
    uptime: process.uptime()
  });
});

// 404 handler
app.use('*', (req, res) => {
  res.status(404).json({
    error: 'Not found',
    message: 'The requested endpoint does not exist'
  });
});

// Error handler
app.use((error, req, res, next) => {
  console.error('Server error:', error);
  res.status(500).json({
    error: 'Internal server error',
    message: 'An unexpected error occurred'
  });
});

// Cleanup old device status (mark offline after 5 minutes)
setInterval(() => {
  const fiveMinutesAgo = Date.now() - 5 * 60 * 1000;
  Object.keys(deviceStatus).forEach(deviceId => {
    if (new Date(deviceStatus[deviceId].lastSeen).getTime() < fiveMinutesAgo) {
      deviceStatus[deviceId].status = 'offline';
    }
  });
}, 60000); // Check every minute

// Start server
server.listen(PORT, '0.0.0.0', () => {
  console.log(`Smart Greenhouse Server running on port ${PORT}`);
<<<<<<< HEAD
  console.log(`API Documentation: https://agrismart-server-mxt0.onrender.com`);
  console.log(`Health Check: https://agrismart-server-mxt0.onrender.com/health`);
  console.log(`Environment: ${process.env.NODE_ENV || 'development'}`);
=======
  console.log(`API Documentation: http://localhost:${PORT}`);
  console.log(`Health Check: http://localhost:${PORT}/health`);
>>>>>>> 41f22896
});

module.exports = app;<|MERGE_RESOLUTION|>--- conflicted
+++ resolved
@@ -6,11 +6,7 @@
 const socketIo = require('socket.io');
 
 const app = express();
-<<<<<<< HEAD
-const PORT = process.env.PORT || 3000;
-=======
 const PORT = 443;
->>>>>>> 41f22896
 
 // Middleware
 app.use(helmet());
@@ -317,14 +313,8 @@
 // Start server
 server.listen(PORT, '0.0.0.0', () => {
   console.log(`Smart Greenhouse Server running on port ${PORT}`);
-<<<<<<< HEAD
-  console.log(`API Documentation: https://agrismart-server-mxt0.onrender.com`);
-  console.log(`Health Check: https://agrismart-server-mxt0.onrender.com/health`);
-  console.log(`Environment: ${process.env.NODE_ENV || 'development'}`);
-=======
   console.log(`API Documentation: http://localhost:${PORT}`);
   console.log(`Health Check: http://localhost:${PORT}/health`);
->>>>>>> 41f22896
 });
 
 module.exports = app;